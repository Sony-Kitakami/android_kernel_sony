--- conflicted
+++ resolved
@@ -599,20 +599,9 @@
 static int i2c_hid_output_report(struct hid_device *hid, __u8 *buf,
 		size_t count)
 {
-<<<<<<< HEAD
-	struct i2c_client *client = hid->driver_data;
-	char *buf;
-	int ret;
-	int len = i2c_hid_get_report_length(rep) - 2;
-
-	buf = hid_alloc_report_buf(rep, GFP_KERNEL);
-	if (!buf)
-		return;
-=======
 	return i2c_hid_output_raw_report(hid, buf, count, HID_OUTPUT_REPORT,
 			false);
 }
->>>>>>> c3d77fab
 
 static int i2c_hid_raw_request(struct hid_device *hid, unsigned char reportnum,
 			       __u8 *buf, size_t len, unsigned char rtype,
