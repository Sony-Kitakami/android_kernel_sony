--- conflicted
+++ resolved
@@ -443,28 +443,7 @@
 	return mci;
 
 error:
-<<<<<<< HEAD
-	if (mci->dimms) {
-		for (i = 0; i < tot_dimms; i++)
-			kfree(mci->dimms[i]);
-		kfree(mci->dimms);
-	}
-	if (mci->csrows) {
-		for (chn = 0; chn < tot_channels; chn++) {
-			csr = mci->csrows[chn];
-			if (csr) {
-				for (chn = 0; chn < tot_channels; chn++)
-					kfree(csr->channels[chn]);
-				kfree(csr);
-			}
-			kfree(mci->csrows[i]);
-		}
-		kfree(mci->csrows);
-	}
-	kfree(mci);
-=======
 	_edac_mc_free(mci);
->>>>>>> 4a8e43fe
 
 	return NULL;
 }
@@ -479,8 +458,6 @@
 {
 	edac_dbg(1, "\n");
 
-<<<<<<< HEAD
-=======
 	/* If we're not yet registered with sysfs free only what was allocated
 	 * in edac_mc_alloc().
 	 */
@@ -489,7 +466,6 @@
 		return;
 	}
 
->>>>>>> 4a8e43fe
 	/* the mci instance is freed here, when the sysfs object is dropped */
 	edac_unregister_sysfs(mci);
 }
