--- conflicted
+++ resolved
@@ -163,7 +163,6 @@
 {
 	int mult = 1;
 
-<<<<<<< HEAD
 	/* for higher loadavg, we are more reluctant */
 
 	/*
@@ -173,8 +172,6 @@
 	 */
 	/* mult += 2 * get_loadavg(); */
 
-=======
->>>>>>> 3f6240f3
 	/* for IO wait tasks (per cpu!) we add 5x each */
 	mult += 10 * nr_iowait_cpu(smp_processor_id());
 
