--- conflicted
+++ resolved
@@ -79,14 +79,6 @@
 
 	HCI_RAW,
 
-	HCI_RESET,
-};
-
-/*
- * BR/EDR and/or LE controller flags: the flags defined here should represent
- * states from the controller.
- */
-enum {
 	HCI_SETUP,
 	HCI_AUTO_OFF,
 	HCI_MGMT,
@@ -94,16 +86,8 @@
 	HCI_SERVICE_CACHE,
 	HCI_LINK_KEYS,
 	HCI_DEBUG_KEYS,
-	HCI_UNREGISTER,
-
-	HCI_LE_SCAN,
-	HCI_SSP_ENABLED,
-	HCI_HS_ENABLED,
-	HCI_LE_ENABLED,
-	HCI_CONNECTABLE,
-	HCI_DISCOVERABLE,
-	HCI_LINK_SECURITY,
-	HCI_PENDING_CLASS,
+
+	HCI_RESET,
 };
 
 /* HCI ioctl defines */
@@ -140,12 +124,7 @@
 #define HCI_PAIRING_TIMEOUT	(60000)	/* 60 seconds */
 #define HCI_IDLE_TIMEOUT	(6000)	/* 6 seconds */
 #define HCI_INIT_TIMEOUT	(10000)	/* 10 seconds */
-<<<<<<< HEAD
-#define HCI_CMD_TIMEOUT		(1000)	/* 1 seconds */
-#define HCI_ACL_TX_TIMEOUT	(45000)	/* 45 seconds */
-=======
 #define HCI_CMD_TIMEOUT		(5000)	/* 5 seconds */
->>>>>>> 3f6240f3
 
 /* HCI data types */
 #define HCI_COMMAND_PKT		0x01
@@ -181,17 +160,12 @@
 #define ESCO_2EV5	0x0100
 #define ESCO_3EV5	0x0200
 
-<<<<<<< HEAD
-=======
 #define ESCO_WBS	(ESCO_EV3 | (EDR_ESCO_MASK ^ ESCO_2EV3))
 
->>>>>>> 3f6240f3
 #define SCO_ESCO_MASK	(ESCO_HV1 | ESCO_HV2 | ESCO_HV3)
 #define EDR_ESCO_MASK	(ESCO_2EV3 | ESCO_3EV3 | ESCO_2EV5 | ESCO_3EV5)
 #define ALL_ESCO_MASK	(SCO_ESCO_MASK | ESCO_EV3 | ESCO_EV4 | ESCO_EV5 | \
 			EDR_ESCO_MASK)
-<<<<<<< HEAD
-=======
 
 /* Air Coding Format */
 #define ACF_CVSD	0x0000;
@@ -204,7 +178,6 @@
 #define RE_POWER_CONSUMP	0x01;
 #define RE_LINK_QUALITY		0x02;
 #define RE_DONT_CARE		0xFF;
->>>>>>> 3f6240f3
 
 /* ACL flags */
 #define ACL_START_NO_FLUSH	0x00
@@ -251,7 +224,6 @@
 
 #define LMP_EV4		0x01
 #define LMP_EV5		0x02
-#define LMP_NO_BREDR	0x20
 #define LMP_LE		0x40
 
 #define LMP_SNIFF_SUBR	0x02
@@ -261,18 +233,11 @@
 #define LMP_EDR_3S_ESCO	0x80
 
 #define LMP_EXT_INQ	0x01
-#define LMP_SIMUL_LE_BR	0x02
 #define LMP_SIMPLE_PAIR	0x08
 #define LMP_NO_FLUSH	0x40
 
 #define LMP_LSTO	0x01
 #define LMP_INQ_TX_PWR	0x02
-#define LMP_EXTFEATURES	0x80
-
-/* Extended LMP features */
-#define LMP_HOST_SSP		0x01
-#define LMP_HOST_LE		0x02
-#define LMP_HOST_LE_BREDR	0x04
 
 /* Connection modes */
 #define HCI_CM_ACTIVE	0x0000
@@ -303,52 +268,9 @@
 #define HCI_AT_GENERAL_BONDING		0x04
 #define HCI_AT_GENERAL_BONDING_MITM	0x05
 
-<<<<<<< HEAD
-/* Link Key types */
-#define HCI_LK_COMBINATION		0x00
-#define HCI_LK_LOCAL_UNIT		0x01
-#define HCI_LK_REMOTE_UNIT		0x02
-#define HCI_LK_DEBUG_COMBINATION	0x03
-#define HCI_LK_UNAUTH_COMBINATION	0x04
-#define HCI_LK_AUTH_COMBINATION		0x05
-#define HCI_LK_CHANGED_COMBINATION	0x06
-/* The spec doesn't define types for SMP keys, the _MASTER suffix is implied */
-#define HCI_SMP_STK			0x80
-#define HCI_SMP_STK_SLAVE		0x81
-#define HCI_SMP_LTK			0x82
-#define HCI_SMP_LTK_SLAVE		0x83
-
-/* ---- HCI Error Codes ---- */
-#define HCI_ERROR_AUTH_FAILURE		0x05
-#define HCI_ERROR_REJ_BAD_ADDR		0x0f
-#define HCI_ERROR_REMOTE_USER_TERM	0x13
-#define HCI_ERROR_LOCAL_HOST_TERM	0x16
-#define HCI_ERROR_PAIRING_NOT_ALLOWED	0x18
-
-/* Flow control modes */
-#define HCI_FLOW_CTL_MODE_PACKET_BASED	0x00
-#define HCI_FLOW_CTL_MODE_BLOCK_BASED	0x01
-
-/* Extended Inquiry Response field types */
-#define EIR_FLAGS		0x01 /* flags */
-#define EIR_UUID16_SOME		0x02 /* 16-bit UUID, more available */
-#define EIR_UUID16_ALL		0x03 /* 16-bit UUID, all listed */
-#define EIR_UUID32_SOME		0x04 /* 32-bit UUID, more available */
-#define EIR_UUID32_ALL		0x05 /* 32-bit UUID, all listed */
-#define EIR_UUID128_SOME	0x06 /* 128-bit UUID, more available */
-#define EIR_UUID128_ALL		0x07 /* 128-bit UUID, all listed */
-#define EIR_NAME_SHORT		0x08 /* shortened local name */
-#define EIR_NAME_COMPLETE	0x09 /* complete local name */
-#define EIR_TX_POWER		0x0A /* transmit power level */
-#define EIR_CLASS_OF_DEV	0x0D /* Class of Device */
-#define EIR_SSP_HASH_C		0x0E /* Simple Pairing Hash C */
-#define EIR_SSP_RAND_R		0x0F /* Simple Pairing Randomizer R */
-#define EIR_DEVICE_ID		0x10 /* device ID */
-=======
 /* Flow control modes */
 #define HCI_PACKET_BASED_FLOW_CTL_MODE	0x00
 #define HCI_BLOCK_BASED_FLOW_CTL_MODE	0x01
->>>>>>> 3f6240f3
 
 /* -----  HCI Commands ---- */
 #define HCI_OP_NOP			0x0000
@@ -536,14 +458,6 @@
 } __packed;
 
 #define HCI_OP_USER_CONFIRM_NEG_REPLY	0x042d
-
-#define HCI_OP_USER_PASSKEY_REPLY		0x042e
-struct hci_cp_user_passkey_reply {
-	bdaddr_t bdaddr;
-	__le32	passkey;
-} __packed;
-
-#define HCI_OP_USER_PASSKEY_NEG_REPLY	0x042f
 
 #define HCI_OP_REMOTE_OOB_DATA_REPLY	0x0430
 struct hci_cp_remote_oob_data_reply {
@@ -812,8 +726,8 @@
 
 #define HCI_OP_WRITE_EIR		0x0c52
 struct hci_cp_write_eir {
-	__u8	fec;
-	__u8	data[HCI_MAX_EIR_LENGTH];
+	uint8_t		fec;
+	uint8_t		data[HCI_MAX_EIR_LENGTH];
 } __packed;
 
 #define HCI_OP_READ_SSP_MODE		0x0c55
@@ -836,8 +750,6 @@
 
 #define HCI_OP_READ_INQ_RSP_TX_POWER	0x0c58
 
-<<<<<<< HEAD
-=======
 #define HCI_OP_READ_LL_TIMEOUT		0x0c61
 struct hci_rp_read_ll_timeout {
 	__u8     status;
@@ -871,19 +783,12 @@
 	__u8     loc_opts;
 } __packed;
 
->>>>>>> 3f6240f3
 #define HCI_OP_READ_FLOW_CONTROL_MODE	0x0c66
 struct hci_rp_read_flow_control_mode {
 	__u8     status;
 	__u8     mode;
 } __packed;
 
-<<<<<<< HEAD
-#define HCI_OP_WRITE_LE_HOST_SUPPORTED	0x0c6d
-struct hci_cp_write_le_host_supported {
-	__u8	le;
-	__u8	simul;
-=======
 #define HCI_OP_WRITE_FLOW_CONTROL_MODE	0x0c67
 struct hci_cp_write_flow_control_mode {
 	__u8     mode;
@@ -909,7 +814,6 @@
 struct hci_cp_short_range_mode {
 	__u8     phy_handle;
 	__u8     mode;
->>>>>>> 3f6240f3
 } __packed;
 
 #define HCI_OP_READ_LOCAL_VERSION	0x1001
@@ -935,9 +839,6 @@
 } __packed;
 
 #define HCI_OP_READ_LOCAL_EXT_FEATURES	0x1004
-struct hci_cp_read_local_ext_features {
-	__u8     page;
-} __packed;
 struct hci_rp_read_local_ext_features {
 	__u8     status;
 	__u8     page;
@@ -964,21 +865,6 @@
 struct hci_rp_read_data_block_size {
 	__u8     status;
 	__le16   max_acl_len;
-<<<<<<< HEAD
-	__le16   block_len;
-	__le16   num_blocks;
-} __packed;
-
-#define HCI_OP_WRITE_PAGE_SCAN_ACTIVITY	0x0c1c
-struct hci_cp_write_page_scan_activity {
-	__le16   interval;
-	__le16   window;
-} __packed;
-
-#define HCI_OP_WRITE_PAGE_SCAN_TYPE	0x0c47
-	#define PAGE_SCAN_TYPE_STANDARD		0x00
-	#define PAGE_SCAN_TYPE_INTERLACED	0x01
-=======
 	__le16   data_block_len;
 	__le16   num_blocks;
 } __packed;
@@ -993,7 +879,6 @@
 	__le16   handle;
 	__s8     rssi;
 } __packed;
->>>>>>> 3f6240f3
 
 #define HCI_OP_READ_LOCAL_AMP_INFO	0x1409
 struct hci_rp_read_local_amp_info {
@@ -1010,8 +895,6 @@
 	__le32   be_flush_to;
 } __packed;
 
-<<<<<<< HEAD
-=======
 #define HCI_OP_READ_LOCAL_AMP_ASSOC	0x140a
 struct hci_cp_read_local_amp_assoc {
 	__u8     phy_handle;
@@ -1039,7 +922,6 @@
 	__u8     phy_handle;
 } __packed;
 
->>>>>>> 3f6240f3
 #define HCI_OP_LE_SET_EVENT_MASK	0x2001
 struct hci_cp_le_set_event_mask {
 	__u8     mask[8];
@@ -1052,24 +934,6 @@
 	__u8     le_max_pkt;
 } __packed;
 
-<<<<<<< HEAD
-#define HCI_OP_LE_SET_SCAN_PARAM	0x200b
-struct hci_cp_le_set_scan_param {
-	__u8    type;
-	__le16  interval;
-	__le16  window;
-	__u8    own_address_type;
-	__u8    filter_policy;
-} __packed;
-
-#define LE_SCANNING_DISABLED		0x00
-#define LE_SCANNING_ENABLED		0x01
-
-#define HCI_OP_LE_SET_SCAN_ENABLE	0x200c
-struct hci_cp_le_set_scan_enable {
-	__u8     enable;
-	__u8     filter_dup;
-=======
 #define HCI_OP_LE_SET_SCAN_PARAMETERS	0x200b
 struct hci_cp_le_set_scan_parameters {
 	__u8	type;
@@ -1083,7 +947,6 @@
 struct hci_cp_le_set_scan_enable {
 	__u8	enable;
 	__u8	filter_dup;
->>>>>>> 3f6240f3
 } __packed;
 
 #define HCI_OP_LE_CREATE_CONN		0x200d
@@ -1115,8 +978,6 @@
 	__le16   max_ce_len;
 } __packed;
 
-<<<<<<< HEAD
-=======
 #define HCI_OP_LE_ENCRYPT		0x2017
 struct hci_cp_le_encrypt {
 	__u8	key[16];
@@ -1127,7 +988,6 @@
 	__u8     encrypted[16];
 } __packed;
 
->>>>>>> 3f6240f3
 #define HCI_OP_LE_START_ENC		0x2019
 struct hci_cp_le_start_enc {
 	__le16	handle;
@@ -1268,14 +1128,9 @@
 } __packed;
 
 #define HCI_EV_NUM_COMP_PKTS		0x13
-struct hci_comp_pkts_info {
-	__le16   handle;
-	__le16   count;
-} __packed;
-
 struct hci_ev_num_comp_pkts {
 	__u8     num_hndl;
-	struct hci_comp_pkts_info handles[0];
+	/* variable length part */
 } __packed;
 
 #define HCI_EV_MODE_CHANGE		0x14
@@ -1415,13 +1270,8 @@
 } __packed;
 
 #define HCI_EV_USER_PASSKEY_REQUEST	0x34
-<<<<<<< HEAD
-struct hci_ev_user_passkey_req {
-	bdaddr_t	bdaddr;
-=======
 struct hci_ev_user_passkey_request {
 	bdaddr_t bdaddr;
->>>>>>> 3f6240f3
 } __packed;
 
 #define HCI_EV_REMOTE_OOB_DATA_REQUEST	0x35
@@ -1452,19 +1302,6 @@
 	__u8     subevent;
 } __packed;
 
-#define HCI_EV_NUM_COMP_BLOCKS		0x48
-struct hci_comp_blocks_info {
-	__le16   handle;
-	__le16   pkts;
-	__le16   blocks;
-} __packed;
-
-struct hci_ev_num_comp_blocks {
-	__le16   num_blocks;
-	__u8     num_hndl;
-	struct hci_comp_blocks_info handles[0];
-} __packed;
-
 /* Low energy meta events */
 #define HCI_EV_LE_CONN_COMPLETE		0x01
 struct hci_ev_le_conn_complete {
@@ -1479,7 +1316,24 @@
 	__u8     clk_accurancy;
 } __packed;
 
-<<<<<<< HEAD
+#define ADV_IND		0x00
+#define ADV_DIRECT_IND	0x01
+#define ADV_SCAN_IND	0x02
+#define ADV_NONCONN_IND	0x03
+#define ADV_SCAN_RSP	0x04
+
+#define ADDR_LE_DEV_PUBLIC	0x00
+#define ADDR_LE_DEV_RANDOM	0x01
+
+#define HCI_EV_LE_ADVERTISING_REPORT	0x02
+struct hci_ev_le_advertising_info {
+	__u8	 evt_type;
+	__u8	 bdaddr_type;
+	bdaddr_t bdaddr;
+	__u8	 length;
+	__u8	 data[0];
+} __packed;
+
 #define HCI_EV_LE_LTK_REQ		0x05
 struct hci_ev_le_ltk_req {
 	__le16	handle;
@@ -1487,36 +1341,6 @@
 	__le16	ediv;
 } __packed;
 
-/* Advertising report event types */
-=======
->>>>>>> 3f6240f3
-#define ADV_IND		0x00
-#define ADV_DIRECT_IND	0x01
-#define ADV_SCAN_IND	0x02
-#define ADV_NONCONN_IND	0x03
-#define ADV_SCAN_RSP	0x04
-
-#define ADDR_LE_DEV_PUBLIC	0x00
-#define ADDR_LE_DEV_RANDOM	0x01
-
-#define HCI_EV_LE_ADVERTISING_REPORT	0x02
-struct hci_ev_le_advertising_info {
-	__u8	 evt_type;
-	__u8	 bdaddr_type;
-	bdaddr_t bdaddr;
-	__u8	 length;
-	__u8	 data[0];
-} __packed;
-
-<<<<<<< HEAD
-=======
-#define HCI_EV_LE_LTK_REQ		0x05
-struct hci_ev_le_ltk_req {
-	__le16	handle;
-	__u8	random[8];
-	__le16	ediv;
-} __packed;
-
 #define HCI_EV_PHYS_LINK_COMPLETE	0x40
 struct hci_ev_phys_link_complete {
 	__u8     status;
@@ -1576,7 +1400,6 @@
 	__u8     amp_status;
 } __packed;
 
->>>>>>> 3f6240f3
 /* Internal events generated by Bluetooth stack */
 #define HCI_EV_STACK_INTERNAL	0xfd
 struct hci_ev_stack_internal {
@@ -1671,8 +1494,7 @@
 #define HCI_DEV_NONE	0xffff
 
 #define HCI_CHANNEL_RAW		0
-#define HCI_CHANNEL_MONITOR	2
-#define HCI_CHANNEL_CONTROL	3
+#define HCI_CHANNEL_CONTROL	1
 
 struct hci_filter {
 	unsigned long type_mask;
@@ -1738,11 +1560,8 @@
 	__u32    mtu;
 	__u32    cnt;
 	__u32    pkts;
-<<<<<<< HEAD
-=======
 	__u8     pending_sec_level;
 	__u8     ssp_mode;
->>>>>>> 3f6240f3
 };
 
 struct hci_dev_req {
@@ -1781,7 +1600,4 @@
 };
 #define IREQ_CACHE_FLUSH 0x0001
 
-extern bool enable_hs;
-extern bool enable_le;
-
 #endif /* __HCI_H */