--- conflicted
+++ resolved
@@ -93,13 +93,10 @@
 	unsigned		length;
 	dma_addr_t		dma;
 
-<<<<<<< HEAD
 	struct scatterlist	*sg;
 	unsigned		num_sgs;
 	unsigned		num_mapped_sgs;
 
-=======
->>>>>>> 3f6240f3
 	unsigned		stream_id:16;
 	unsigned		no_interrupt:1;
 	unsigned		zero:1;
@@ -176,11 +173,7 @@
 	unsigned		maxpacket:16;
 	unsigned		max_streams:16;
 	unsigned		mult:2;
-<<<<<<< HEAD
 	unsigned		maxburst:5;
-=======
-	unsigned		maxburst:4;
->>>>>>> 3f6240f3
 	u8			address;
 	const struct usb_endpoint_descriptor	*desc;
 	const struct usb_ss_ep_comp_descriptor	*comp_desc;
@@ -600,24 +593,6 @@
 }
 
 /**
- * gadget_is_superspeed() - return true if the hardware handles
- * supperspeed
- * @g: controller that might support supper speed
- */
-static inline int gadget_is_superspeed(struct usb_gadget *g)
-{
-#ifdef CONFIG_USB_GADGET_SUPERSPEED
-	/*
-	 * runtime test would check "g->is_superspeed" ... that might be
-	 * useful to work around hardware bugs, but is mostly pointless
-	 */
-	return 1;
-#else
-	return 0;
-#endif
-}
-
-/**
  * gadget_is_otg - return true iff the hardware is OTG-ready
  * @g: controller that might have a Mini-AB connector
  *
