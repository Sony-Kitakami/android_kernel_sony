--- conflicted
+++ resolved
@@ -4027,13 +4027,9 @@
 #ifdef CONFIG_FB_MSM_HDMI_MSM_PANEL
 	unsigned long pll_rate = (unsigned long)nf->extra_freq_data;
 	if (pll_rate) {
-		hdmi_pll_set_rate(pll_rate);
-<<<<<<< HEAD
+		hdmi_pll_clk.rate = pll_rate;
+	}
 #endif
-=======
-		hdmi_pll_clk.rate = pll_rate;
-	}
->>>>>>> 41812391
 	set_rate_mnd(rcg, nf);
 }
 
