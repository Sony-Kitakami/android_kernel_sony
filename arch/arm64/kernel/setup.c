/*
 * Based on arch/arm/kernel/setup.c
 *
 * Copyright (C) 1995-2001 Russell King
 * Copyright (C) 2012 ARM Ltd.
 *
 * This program is free software; you can redistribute it and/or modify
 * it under the terms of the GNU General Public License version 2 as
 * published by the Free Software Foundation.
 *
 * This program is distributed in the hope that it will be useful,
 * but WITHOUT ANY WARRANTY; without even the implied warranty of
 * MERCHANTABILITY or FITNESS FOR A PARTICULAR PURPOSE.  See the
 * GNU General Public License for more details.
 *
 * You should have received a copy of the GNU General Public License
 * along with this program.  If not, see <http://www.gnu.org/licenses/>.
 */

#include <linux/export.h>
#include <linux/kernel.h>
#include <linux/stddef.h>
#include <linux/ioport.h>
#include <linux/delay.h>
#include <linux/utsname.h>
#include <linux/initrd.h>
#include <linux/console.h>
#include <linux/cache.h>
#include <linux/bootmem.h>
#include <linux/seq_file.h>
#include <linux/screen_info.h>
#include <linux/init.h>
#include <linux/kexec.h>
#include <linux/crash_dump.h>
#include <linux/root_dev.h>
#include <linux/clk-provider.h>
#include <linux/cpu.h>
#include <linux/interrupt.h>
#include <linux/smp.h>
#include <linux/fs.h>
#include <linux/proc_fs.h>
#include <linux/memblock.h>
#include <linux/of_fdt.h>
#include <linux/of_platform.h>
#include <linux/efi.h>
#include <linux/personality.h>
<<<<<<< HEAD
#include <linux/dma-mapping.h>
=======
>>>>>>> a17f9bf1

#include <asm/fixmap.h>
#include <asm/cpu.h>
#include <asm/cputype.h>
#include <asm/elf.h>
#include <asm/cputable.h>
#include <asm/cpu_ops.h>
#include <asm/sections.h>
#include <asm/setup.h>
#include <asm/smp_plat.h>
#include <asm/cacheflush.h>
#include <asm/tlbflush.h>
#include <asm/traps.h>
#include <asm/memblock.h>
#include <asm/psci.h>
#include <asm/efi.h>

unsigned int processor_id;
EXPORT_SYMBOL(processor_id);

unsigned long elf_hwcap __read_mostly;
EXPORT_SYMBOL_GPL(elf_hwcap);

char* (*arch_read_hardware_id)(void);
EXPORT_SYMBOL(arch_read_hardware_id);

#ifdef CONFIG_COMPAT
#define COMPAT_ELF_HWCAP_DEFAULT	\
				(COMPAT_HWCAP_HALF|COMPAT_HWCAP_THUMB|\
				 COMPAT_HWCAP_FAST_MULT|COMPAT_HWCAP_EDSP|\
				 COMPAT_HWCAP_TLS|COMPAT_HWCAP_VFP|\
				 COMPAT_HWCAP_VFPv3|COMPAT_HWCAP_VFPv4|\
				 COMPAT_HWCAP_NEON|COMPAT_HWCAP_IDIV|\
				 COMPAT_HWCAP_LPAE)
unsigned int compat_elf_hwcap __read_mostly = COMPAT_ELF_HWCAP_DEFAULT;
unsigned int compat_elf_hwcap2 __read_mostly;
#endif

unsigned int boot_reason;
EXPORT_SYMBOL(boot_reason);

unsigned int cold_boot;
EXPORT_SYMBOL(cold_boot);

static const char *cpu_name;
phys_addr_t __fdt_pointer __initdata;

/*
 * Standard memory resources
 */
static struct resource mem_res[] = {
	{
		.name = "Kernel code",
		.start = 0,
		.end = 0,
		.flags = IORESOURCE_MEM
	},
	{
		.name = "Kernel data",
		.start = 0,
		.end = 0,
		.flags = IORESOURCE_MEM
	}
};

#define kernel_code mem_res[0]
#define kernel_data mem_res[1]

void __init early_print(const char *str, ...)
{
	char buf[256];
	va_list ap;

	va_start(ap, str);
	vsnprintf(buf, sizeof(buf), str, ap);
	va_end(ap);

	printk("%s", buf);
}

void __init smp_setup_processor_id(void)
{
	/*
	 * clear __my_cpu_offset on boot CPU to avoid hang caused by
	 * using percpu variable early, for example, lockdep will
	 * access percpu variable inside lock_release
	 */
	set_my_cpu_offset(0);
}

bool arch_match_cpu_phys_id(int cpu, u64 phys_id)
{
	return phys_id == cpu_logical_map(cpu);
}

struct mpidr_hash mpidr_hash;
#ifdef CONFIG_SMP
/**
 * smp_build_mpidr_hash - Pre-compute shifts required at each affinity
 *			  level in order to build a linear index from an
 *			  MPIDR value. Resulting algorithm is a collision
 *			  free hash carried out through shifting and ORing
 */
static void __init smp_build_mpidr_hash(void)
{
	u32 i, affinity, fs[4], bits[4], ls;
	u64 mask = 0;
	/*
	 * Pre-scan the list of MPIDRS and filter out bits that do
	 * not contribute to affinity levels, ie they never toggle.
	 */
	for_each_possible_cpu(i)
		mask |= (cpu_logical_map(i) ^ cpu_logical_map(0));
	pr_debug("mask of set bits %#llx\n", mask);
	/*
	 * Find and stash the last and first bit set at all affinity levels to
	 * check how many bits are required to represent them.
	 */
	for (i = 0; i < 4; i++) {
		affinity = MPIDR_AFFINITY_LEVEL(mask, i);
		/*
		 * Find the MSB bit and LSB bits position
		 * to determine how many bits are required
		 * to express the affinity level.
		 */
		ls = fls(affinity);
		fs[i] = affinity ? ffs(affinity) - 1 : 0;
		bits[i] = ls - fs[i];
	}
	/*
	 * An index can be created from the MPIDR_EL1 by isolating the
	 * significant bits at each affinity level and by shifting
	 * them in order to compress the 32 bits values space to a
	 * compressed set of values. This is equivalent to hashing
	 * the MPIDR_EL1 through shifting and ORing. It is a collision free
	 * hash though not minimal since some levels might contain a number
	 * of CPUs that is not an exact power of 2 and their bit
	 * representation might contain holes, eg MPIDR_EL1[7:0] = {0x2, 0x80}.
	 */
	mpidr_hash.shift_aff[0] = MPIDR_LEVEL_SHIFT(0) + fs[0];
	mpidr_hash.shift_aff[1] = MPIDR_LEVEL_SHIFT(1) + fs[1] - bits[0];
	mpidr_hash.shift_aff[2] = MPIDR_LEVEL_SHIFT(2) + fs[2] -
						(bits[1] + bits[0]);
	mpidr_hash.shift_aff[3] = MPIDR_LEVEL_SHIFT(3) +
				  fs[3] - (bits[2] + bits[1] + bits[0]);
	mpidr_hash.mask = mask;
	mpidr_hash.bits = bits[3] + bits[2] + bits[1] + bits[0];
	pr_debug("MPIDR hash: aff0[%u] aff1[%u] aff2[%u] aff3[%u] mask[%#llx] bits[%u]\n",
		mpidr_hash.shift_aff[0],
		mpidr_hash.shift_aff[1],
		mpidr_hash.shift_aff[2],
		mpidr_hash.shift_aff[3],
		mpidr_hash.mask,
		mpidr_hash.bits);
	/*
	 * 4x is an arbitrary value used to warn on a hash table much bigger
	 * than expected on most systems.
	 */
	if (mpidr_hash_size() > 4 * num_possible_cpus())
		pr_warn("Large number of MPIDR hash buckets detected\n");
	__flush_dcache_area(&mpidr_hash, sizeof(struct mpidr_hash));
}
#endif

static void __init setup_processor(void)
{
	struct cpu_info *cpu_info;
	u64 features, block;
	u32 cwg;
	int cls;

	cpu_info = lookup_processor_type(read_cpuid_id());
	if (!cpu_info) {
		printk("CPU configuration botched (ID %08x), unable to continue.\n",
		       read_cpuid_id());
		while (1);
	}

	cpu_name = cpu_info->cpu_name;

	printk("CPU: %s [%08x] revision %d\n",
	       cpu_name, read_cpuid_id(), read_cpuid_id() & 15);

	sprintf(init_utsname()->machine, ELF_PLATFORM);
	elf_hwcap = 0;

	cpuinfo_store_boot_cpu();

	/*
	 * Check for sane CTR_EL0.CWG value.
	 */
	cwg = cache_type_cwg();
	cls = cache_line_size();
	if (!cwg)
		pr_warn("No Cache Writeback Granule information, assuming cache line size %d\n",
			cls);
	if (L1_CACHE_BYTES < cls)
		pr_warn("L1_CACHE_BYTES smaller than the Cache Writeback Granule (%d < %d)\n",
			L1_CACHE_BYTES, cls);

	/*
	 * ID_AA64ISAR0_EL1 contains 4-bit wide signed feature blocks.
	 * The blocks we test below represent incremental functionality
	 * for non-negative values. Negative values are reserved.
	 */
	features = read_cpuid(ID_AA64ISAR0_EL1);
	block = (features >> 4) & 0xf;
	if (!(block & 0x8)) {
		switch (block) {
		default:
		case 2:
			elf_hwcap |= HWCAP_PMULL;
		case 1:
			elf_hwcap |= HWCAP_AES;
		case 0:
			break;
		}
	}

	block = (features >> 8) & 0xf;
	if (block && !(block & 0x8))
		elf_hwcap |= HWCAP_SHA1;

	block = (features >> 12) & 0xf;
	if (block && !(block & 0x8))
		elf_hwcap |= HWCAP_SHA2;

	block = (features >> 16) & 0xf;
	if (block && !(block & 0x8))
		elf_hwcap |= HWCAP_CRC32;

#ifdef CONFIG_COMPAT
	/*
	 * ID_ISAR5_EL1 carries similar information as above, but pertaining to
	 * the Aarch32 32-bit execution state.
	 */
	features = read_cpuid(ID_ISAR5_EL1);
	block = (features >> 4) & 0xf;
	if (!(block & 0x8)) {
		switch (block) {
		default:
		case 2:
			compat_elf_hwcap2 |= COMPAT_HWCAP2_PMULL;
		case 1:
			compat_elf_hwcap2 |= COMPAT_HWCAP2_AES;
		case 0:
			break;
		}
	}

	block = (features >> 8) & 0xf;
	if (block && !(block & 0x8))
		compat_elf_hwcap2 |= COMPAT_HWCAP2_SHA1;

	block = (features >> 12) & 0xf;
	if (block && !(block & 0x8))
		compat_elf_hwcap2 |= COMPAT_HWCAP2_SHA2;

	block = (features >> 16) & 0xf;
	if (block && !(block & 0x8))
		compat_elf_hwcap2 |= COMPAT_HWCAP2_CRC32;
#endif
}

static void __init setup_machine_fdt(phys_addr_t dt_phys)
{
	if (!dt_phys || !early_init_dt_scan(phys_to_virt(dt_phys))) {
		early_print("\n"
			"Error: invalid device tree blob at physical address 0x%p (virtual address 0x%p)\n"
			"The dtb must be 8-byte aligned and passed in the first 512MB of memory\n"
			"\nPlease check your bootloader.\n",
			dt_phys, phys_to_virt(dt_phys));

		while (true)
			cpu_relax();
	}
<<<<<<< HEAD

	dump_stack_set_arch_desc("%s (DT)", of_flat_dt_get_machine_name());
	machine_name = of_flat_dt_get_machine_name();
	if (machine_name)
		pr_info("Machine: %s\n", machine_name);
=======
>>>>>>> a17f9bf1
}

/*
 * Limit the memory size that was specified via FDT.
 */
static int __init early_mem(char *p)
{
	phys_addr_t limit;

	if (!p)
		return 1;

	limit = memparse(p, &p) & PAGE_MASK;
	pr_notice("Memory limited to %lldMB\n", limit >> 20);

	memblock_enforce_memory_limit(limit);

	return 0;
}
early_param("mem", early_mem);

static void __init request_standard_resources(void)
{
	struct memblock_region *region;
	struct resource *res;

	kernel_code.start   = virt_to_phys(_text);
	kernel_code.end     = virt_to_phys(_etext - 1);
	kernel_data.start   = virt_to_phys(_sdata);
	kernel_data.end     = virt_to_phys(_end - 1);

	for_each_memblock(memory, region) {
		res = alloc_bootmem_low(sizeof(*res));
		res->name  = "System RAM";
		res->start = __pfn_to_phys(memblock_region_memory_base_pfn(region));
		res->end = __pfn_to_phys(memblock_region_memory_end_pfn(region)) - 1;
		res->flags = IORESOURCE_MEM | IORESOURCE_BUSY;

		request_resource(&iomem_resource, res);

		if (kernel_code.start >= res->start &&
		    kernel_code.end <= res->end)
			request_resource(res, &kernel_code);
		if (kernel_data.start >= res->start &&
		    kernel_data.end <= res->end)
			request_resource(res, &kernel_data);
	}
}

u64 __cpu_logical_map[NR_CPUS] = { [0 ... NR_CPUS-1] = INVALID_HWID };

void __init __weak init_random_pool(void) { }

void __init setup_arch(char **cmdline_p)
{
	setup_processor();

	setup_machine_fdt(__fdt_pointer);

	init_mm.start_code = (unsigned long) _text;
	init_mm.end_code   = (unsigned long) _etext;
	init_mm.end_data   = (unsigned long) _edata;
	init_mm.brk	   = (unsigned long) _end;

	*cmdline_p = boot_command_line;

	early_fixmap_init();
	early_ioremap_init();

	parse_early_param();

	/*
	 *  Unmask asynchronous aborts after bringing up possible earlycon.
	 * (Report possible System Errors once we can report this occurred)
	 */
	local_async_enable();

	efi_init();
	arm64_memblock_init();

	paging_init();
	request_standard_resources();

	early_ioremap_reset();

	unflatten_device_tree();

	psci_init();

	cpu_logical_map(0) = read_cpuid_mpidr() & MPIDR_HWID_BITMASK;
	cpu_read_bootcpu_ops();
#ifdef CONFIG_SMP
	smp_init_cpus();
	smp_build_mpidr_hash();
#endif

#ifdef CONFIG_VT
#if defined(CONFIG_VGA_CONSOLE)
	conswitchp = &vga_con;
#elif defined(CONFIG_DUMMY_CONSOLE)
	conswitchp = &dummy_con;
#endif
#endif
	init_random_pool();
}

static int __init arm64_device_init(void)
{
	of_platform_populate(NULL, of_default_bus_match_table, NULL, NULL);
	return 0;
}
arch_initcall_sync(arm64_device_init);

static int __init topology_init(void)
{
	int i;

	for_each_possible_cpu(i) {
		struct cpu *cpu = &per_cpu(cpu_data.cpu, i);
		cpu->hotpluggable = 1;
		register_cpu(cpu, i);
	}

	return 0;
}
postcore_initcall(topology_init);

static const char *hwcap_str[] = {
	"fp",
	"asimd",
	"evtstrm",
	"aes",
	"pmull",
	"sha1",
	"sha2",
	"crc32",
	NULL
};

#ifdef CONFIG_COMPAT
static const char *compat_hwcap_str[] = {
	"swp",
	"half",
	"thumb",
	"26bit",
	"fastmult",
	"fpa",
	"vfp",
	"edsp",
	"java",
	"iwmmxt",
	"crunch",
	"thumbee",
	"neon",
	"vfpv3",
	"vfpv3d16",
	"tls",
	"vfpv4",
	"idiva",
	"idivt",
	"vfpd32",
	"lpae",
	"evtstrm"
};

static const char *compat_hwcap2_str[] = {
	"aes",
	"pmull",
	"sha1",
	"sha2",
	"crc32",
	NULL
};
#endif /* CONFIG_COMPAT */

static int c_show(struct seq_file *m, void *v)
{
	int i, j;

<<<<<<< HEAD
	for_each_present_cpu(i) {
		struct cpuinfo_arm64 *cpuinfo = &per_cpu(cpu_data, i);
		u32 midr = cpuinfo->reg_midr;
=======
	for_each_online_cpu(i) {
		struct cpuinfo_arm64 *cpuinfo = &per_cpu(cpu_data, i);
		u32 midr = cpuinfo->reg_midr;

>>>>>>> a17f9bf1
		/*
		 * glibc reads /proc/cpuinfo to determine the number of
		 * online processors, looking for lines beginning with
		 * "processor".  Give glibc what it expects.
		 */
#ifdef CONFIG_SMP
		seq_printf(m, "processor\t: %d\n", i);
#endif

		/*
		 * Dump out the common processor features in a single line.
		 * Userspace should read the hwcaps with getauxval(AT_HWCAP)
		 * rather than attempting to parse this, but there's a body of
		 * software which does already (at least for 32-bit).
		 */
		seq_puts(m, "Features\t:");
		if (personality(current->personality) == PER_LINUX32) {
#ifdef CONFIG_COMPAT
			for (j = 0; compat_hwcap_str[j]; j++)
				if (compat_elf_hwcap & (1 << j))
					seq_printf(m, " %s", compat_hwcap_str[j]);

			for (j = 0; compat_hwcap2_str[j]; j++)
				if (compat_elf_hwcap2 & (1 << j))
					seq_printf(m, " %s", compat_hwcap2_str[j]);
#endif /* CONFIG_COMPAT */
		} else {
			for (j = 0; hwcap_str[j]; j++)
				if (elf_hwcap & (1 << j))
					seq_printf(m, " %s", hwcap_str[j]);
		}
		seq_puts(m, "\n");

		seq_printf(m, "CPU implementer\t: 0x%02x\n",
			   MIDR_IMPLEMENTOR(midr));
		seq_printf(m, "CPU architecture: 8\n");
		seq_printf(m, "CPU variant\t: 0x%x\n", MIDR_VARIANT(midr));
		seq_printf(m, "CPU part\t: 0x%03x\n", MIDR_PARTNUM(midr));
		seq_printf(m, "CPU revision\t: %d\n\n", MIDR_REVISION(midr));
	}
<<<<<<< HEAD
	if (!arch_read_hardware_id)
		seq_printf(m, "Hardware\t: %s\n", machine_name);
	else
		seq_printf(m, "Hardware\t: %s\n", arch_read_hardware_id());
=======
>>>>>>> a17f9bf1

	return 0;
}

static void *c_start(struct seq_file *m, loff_t *pos)
{
	return *pos < 1 ? (void *)1 : NULL;
}

static void *c_next(struct seq_file *m, void *v, loff_t *pos)
{
	++*pos;
	return NULL;
}

static void c_stop(struct seq_file *m, void *v)
{
}

const struct seq_operations cpuinfo_op = {
	.start	= c_start,
	.next	= c_next,
	.stop	= c_stop,
	.show	= c_show
};

void arch_setup_pdev_archdata(struct platform_device *pdev)
{
	pdev->archdata.dma_mask = DMA_BIT_MASK(32);
	pdev->dev.dma_mask = &pdev->archdata.dma_mask;
}<|MERGE_RESOLUTION|>--- conflicted
+++ resolved
@@ -44,10 +44,7 @@
 #include <linux/of_platform.h>
 #include <linux/efi.h>
 #include <linux/personality.h>
-<<<<<<< HEAD
 #include <linux/dma-mapping.h>
-=======
->>>>>>> a17f9bf1
 
 #include <asm/fixmap.h>
 #include <asm/cpu.h>
@@ -324,14 +321,8 @@
 		while (true)
 			cpu_relax();
 	}
-<<<<<<< HEAD
 
 	dump_stack_set_arch_desc("%s (DT)", of_flat_dt_get_machine_name());
-	machine_name = of_flat_dt_get_machine_name();
-	if (machine_name)
-		pr_info("Machine: %s\n", machine_name);
-=======
->>>>>>> a17f9bf1
 }
 
 /*
@@ -511,16 +502,10 @@
 {
 	int i, j;
 
-<<<<<<< HEAD
 	for_each_present_cpu(i) {
 		struct cpuinfo_arm64 *cpuinfo = &per_cpu(cpu_data, i);
 		u32 midr = cpuinfo->reg_midr;
-=======
-	for_each_online_cpu(i) {
-		struct cpuinfo_arm64 *cpuinfo = &per_cpu(cpu_data, i);
-		u32 midr = cpuinfo->reg_midr;
-
->>>>>>> a17f9bf1
+
 		/*
 		 * glibc reads /proc/cpuinfo to determine the number of
 		 * online processors, looking for lines beginning with
@@ -561,13 +546,6 @@
 		seq_printf(m, "CPU part\t: 0x%03x\n", MIDR_PARTNUM(midr));
 		seq_printf(m, "CPU revision\t: %d\n\n", MIDR_REVISION(midr));
 	}
-<<<<<<< HEAD
-	if (!arch_read_hardware_id)
-		seq_printf(m, "Hardware\t: %s\n", machine_name);
-	else
-		seq_printf(m, "Hardware\t: %s\n", arch_read_hardware_id());
-=======
->>>>>>> a17f9bf1
 
 	return 0;
 }
