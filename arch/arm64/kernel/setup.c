--- conflicted
+++ resolved
@@ -43,12 +43,9 @@
 #include <linux/of_address.h>
 #include <linux/of_fdt.h>
 #include <linux/of_platform.h>
-<<<<<<< HEAD
 #include <linux/dma-mapping.h>
 #include <linux/efi.h>
-=======
 #include <linux/personality.h>
->>>>>>> f1178e99
 
 #include <asm/fixmap.h>
 #include <asm/cputype.h>
@@ -128,9 +125,6 @@
 	printk("%s", buf);
 }
 
-<<<<<<< HEAD
-void __init smp_setup_processor_id(void)
-=======
 struct cpuinfo_arm64 {
 	struct cpu	cpu;
 	u32		reg_midr;
@@ -144,8 +138,7 @@
 	info->reg_midr = read_cpuid_id();
 }
 
-static void __init setup_processor(void)
->>>>>>> f1178e99
+void __init smp_setup_processor_id(void)
 {
 	/*
 	 * clear __my_cpu_offset on boot CPU to avoid hang caused by
@@ -263,7 +256,6 @@
 		pr_warn("L1_CACHE_BYTES smaller than the Cache Writeback Granule (%d < %d)\n",
 			L1_CACHE_BYTES, cls);
 
-<<<<<<< HEAD
 	/*
 	 * ID_AA64ISAR0_EL1 contains 4-bit wide signed feature blocks.
 	 * The blocks we test below represent incremental functionality
@@ -282,16 +274,6 @@
 			break;
 		}
 	}
-=======
-	cpuinfo_store_cpu();
-
-	/* Check we have a non-NULL DT pointer */
-	if (!dt_phys) {
-		early_print("\n"
-			"Error: NULL or invalid device tree blob\n"
-			"The dtb must be 8-byte aligned and passed in the first 512MB of memory\n"
-			"\nPlease check your bootloader.\n");
->>>>>>> f1178e99
 
 	block = (features >> 8) & 0xf;
 	if (block && !(block & 0x8))
@@ -340,6 +322,8 @@
 
 static void __init setup_machine_fdt(phys_addr_t dt_phys)
 {
+	cpuinfo_store_cpu();
+
 	if (!dt_phys || !early_init_dt_scan(phys_to_virt(dt_phys))) {
 		early_print("\n"
 			"Error: invalid device tree blob at physical address 0x%p (virtual address 0x%p)\n"
@@ -523,14 +507,10 @@
 {
 	int i, j;
 
-<<<<<<< HEAD
 	for_each_present_cpu(i) {
-=======
-	for_each_online_cpu(i) {
 		struct cpuinfo_arm64 *cpuinfo = &per_cpu(cpu_data, i);
 		u32 midr = cpuinfo->reg_midr;
 
->>>>>>> f1178e99
 		/*
 		 * glibc reads /proc/cpuinfo to determine the number of
 		 * online processors, looking for lines beginning with
@@ -539,39 +519,6 @@
 #ifdef CONFIG_SMP
 		seq_printf(m, "processor\t: %d\n", i);
 #endif
-<<<<<<< HEAD
-	}
-
-	/* dump out the processor features */
-	seq_puts(m, "Features\t: ");
-
-	for (i = 0; hwcap_str[i]; i++)
-		if (elf_hwcap & (1 << i))
-			seq_printf(m, "%s ", hwcap_str[i]);
-#ifdef CONFIG_ARMV7_COMPAT_CPUINFO
-	if (is_compat_task()) {
-		/* Print out the non-optional ARMv8 HW capabilities */
-		seq_printf(m, "wp half thumb fastmult vfp edsp neon vfpv3 tlsi ");
-		seq_printf(m, "vfpv4 idiva idivt ");
-	}
-#endif
-
-	seq_printf(m, "\nCPU implementer\t: 0x%02x\n", read_cpuid_id() >> 24);
-	seq_printf(m, "CPU architecture: 8\n");
-	seq_printf(m, "CPU variant\t: 0x%x\n", (read_cpuid_id() >> 20) & 15);
-	seq_printf(m, "CPU part\t: 0x%03x\n", (read_cpuid_id() >> 4) & 0xfff);
-	seq_printf(m, "CPU revision\t: %d\n", read_cpuid_id() & 15);
-
-	seq_puts(m, "\n");
-
-	if (!arch_read_hardware_id)
-		seq_printf(m, "Hardware\t: %s\n", machine_name);
-	else
-		seq_printf(m, "Hardware\t: %s\n", arch_read_hardware_id());
-=======
-		seq_printf(m, "BogoMIPS\t: %lu.%02lu\n",
-			   loops_per_jiffy / (500000UL/HZ),
-			   loops_per_jiffy / (5000UL/HZ) % 100);
 
 		/*
 		 * Dump out the common processor features in a single line.
@@ -599,7 +546,13 @@
 		seq_printf(m, "CPU part\t: 0x%03x\n", ((midr >> 4) & 0xfff));
 		seq_printf(m, "CPU revision\t: %d\n\n", (midr & 0xf));
 	}
->>>>>>> f1178e99
+#ifdef CONFIG_ARMV7_COMPAT_CPUINFO
+	if (is_compat_task()) {
+		/* Print out the non-optional ARMv8 HW capabilities */
+		seq_printf(m, "wp half thumb fastmult vfp edsp neon vfpv3 tlsi ");
+		seq_printf(m, "vfpv4 idiva idivt ");
+	}
+#endif
 
 	return 0;
 }
